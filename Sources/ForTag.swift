--- conflicted
+++ resolved
@@ -46,17 +46,7 @@
       _ = parser.nextToken()
     }
 
-<<<<<<< HEAD
-    let resolvable = try parser.compileResolvable(components[3])
-
-    let `where` = hasToken("where", at: 4)
-      ? try parser.compileExpression(components: Array(components.suffix(from: 5)))
-      : nil
-
-    return ForNode(resolvable: resolvable, loopVariables: loopVariables, nodes: forNodes, emptyNodes:emptyNodes, where: `where`)
-=======
     return ForNode(resolvable: resolvable, loopVariables: loopVariables, nodes: forNodes, emptyNodes: emptyNodes, where: `where`, token: token)
->>>>>>> 9a6ba94d
   }
 
   init(resolvable: Resolvable, loopVariables: [String], nodes: [NodeType], emptyNodes: [NodeType], where: Expression? = nil, token: Token? = nil) {
