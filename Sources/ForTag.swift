--- conflicted
+++ resolved
@@ -11,41 +11,28 @@
   class func parse(_ parser:TokenParser, token:Token) throws -> NodeType {
     let components = token.components()
 
-<<<<<<< HEAD
-    guard components.count >= 3 && components[2] == "in" &&
-      (components.count == 4 || (components.count >= 6 && components[4] == "where")) else {
-        throw TemplateSyntaxError("'for' statements should use the following syntax 'for x in y where condition'.")
-=======
     func hasToken(_ token: String, at index: Int) -> Bool {
       return components.count > (index + 1) && components[index] == token
     }
+
     func endsOrHasToken(_ token: String, at index: Int) -> Bool {
       return components.count == index || hasToken(token, at: index)
     }
 
     guard hasToken("in", at: 2) && endsOrHasToken("where", at: 4) else {
-      throw TemplateSyntaxError("'for' statements should use the syntax: `for <x> in <y> [where <condition>]")
->>>>>>> 4f14b4b0
+      throw TemplateSyntaxError("'for' statements should use the syntax: `for <x> in <y> [where <condition>]`.")
     }
 
     let loopVariables = components[1].characters
       .split(separator: ",")
       .map(String.init)
-<<<<<<< HEAD
-      .map { $0.trimmingCharacters(in: CharacterSet.whitespaces) }
+      .map { $0.trim(character: " ") }
 
-    let variable = components[3]
-    let filter = try parser.compileFilter(variable, containedIn: token)
-=======
-      .map { $0.trim(character: " ") }
->>>>>>> 4f14b4b0
+    let resolvable = try parser.compileResolvable(components[3], containedIn: token)
 
-    let `where`: Expression?
-    if components.count >= 6 {
-      `where` = try parseExpression(components: Array(components.suffix(from: 5)), tokenParser: parser, token: token)
-    } else {
-      `where` = nil
-    }
+    let `where` = hasToken("where", at: 4)
+        ? try parseExpression(components: Array(components.suffix(from: 5)), tokenParser: parser, token: token)
+        : nil
 
     let forNodes = try parser.parse(until(["endfor", "empty"]))
 
@@ -59,17 +46,7 @@
       _ = parser.nextToken()
     }
 
-<<<<<<< HEAD
-    return ForNode(resolvable: filter, loopVariables: loopVariables, nodes: forNodes, emptyNodes:emptyNodes, where: `where`, token: token)
-=======
-    let resolvable = try parser.compileResolvable(components[3])
-
-    let `where` = hasToken("where", at: 4)
-      ? try parseExpression(components: Array(components.suffix(from: 5)), tokenParser: parser)
-      : nil
-
-    return ForNode(resolvable: resolvable, loopVariables: loopVariables, nodes: forNodes, emptyNodes:emptyNodes, where: `where`)
->>>>>>> 4f14b4b0
+    return ForNode(resolvable: resolvable, loopVariables: loopVariables, nodes: forNodes, emptyNodes:emptyNodes, where: `where`, token: token)
   }
 
   init(resolvable: Resolvable, loopVariables: [String], nodes:[NodeType], emptyNodes:[NodeType], where: Expression? = nil, token: Token? = nil) {
@@ -160,19 +137,15 @@
           "last": index == (count - 1),
           "counter": index + 1,
           "counter0": index,
-<<<<<<< HEAD
-          ]
-=======
           "length": count
         ]
->>>>>>> 4f14b4b0
 
         return try context.push(dictionary: ["forloop": forContext]) {
           return try push(value: item, context: context) {
             try renderNodes(nodes, context)
           }
         }
-        }.joined(separator: "")
+      }.joined(separator: "")
     }
 
     return try context.push {
