--- conflicted
+++ resolved
@@ -8,13 +8,8 @@
   let filters: [(FilterType, [Variable])]
   let variable: Variable
 
-<<<<<<< HEAD
-  init(token: String, environment: Environment) throws {
-    let bits = token.smartSplit(separator: "|").map({ String($0).trim(character: " ") })
-=======
   init(token: String, parser: TokenParser) throws {
     let bits = token.split(separator: "|").map({ String($0).trim(character: " ") })
->>>>>>> 9a6ba94d
     if bits.isEmpty {
       throw TemplateSyntaxError("Variable tags must include at least 1 argument")
     }
@@ -149,12 +144,8 @@
   public let from: Resolvable
   public let to: Resolvable
 
-<<<<<<< HEAD
-  public init?(_ token: String, environment: Environment) throws {
-=======
   @available(*, deprecated, message: "Use init?(_:parser:containedIn:)")
   public init?(_ token: String, parser: TokenParser) throws {
->>>>>>> 9a6ba94d
     let components = token.components(separatedBy: "...")
     guard components.count == 2 else {
       return nil
