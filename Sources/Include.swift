--- conflicted
+++ resolved
@@ -3,11 +3,8 @@
 
 class IncludeNode : NodeType {
   let templateName: Variable
-<<<<<<< HEAD
+  let includeContext: String?
   let token: Token?
-=======
-  let includeContext: String?
->>>>>>> 4f14b4b0
 
   class func parse(_ parser: TokenParser, token: Token) throws -> NodeType {
     let bits = token.components()
@@ -16,21 +13,13 @@
       throw TemplateSyntaxError("'include' tag requires one argument, the template file to be included. A second optional argument can be used to specify the context that will be passed to the included file")
     }
 
-<<<<<<< HEAD
-    return IncludeNode(templateName: Variable(bits[1]), token: token)
+    return IncludeNode(templateName: Variable(bits[1]), includeContext: bits.count == 3 ? bits[2] : nil, token: token)
   }
 
-  init(templateName: Variable, token: Token) {
-    self.templateName = templateName
-    self.token = token
-=======
-    return IncludeNode(templateName: Variable(bits[1]), includeContext: bits.count == 3 ? bits[2] : nil)
-  }
-
-  init(templateName: Variable, includeContext: String? = nil) {
+  init(templateName: Variable, includeContext: String? = nil, token: Token) {
     self.templateName = templateName
     self.includeContext = includeContext
->>>>>>> 4f14b4b0
+    self.token = token
   }
 
   func render(_ context: Context) throws -> String {
@@ -40,9 +29,9 @@
 
     let template = try context.environment.loadTemplate(name: templateName)
 
-<<<<<<< HEAD
     do {
-      return try context.push {
+      let subContext = includeContext.flatMap { context[$0] as? [String: Any] }
+      return try context.push(dictionary: subContext) {
         return try template.render(context)
       }
     } catch {
@@ -51,11 +40,6 @@
       } else {
         throw error
       }
-=======
-    let subContext = includeContext.flatMap { context[$0] as? [String: Any] }
-    return try context.push(dictionary: subContext) {
-      return try template.render(context)
->>>>>>> 4f14b4b0
     }
   }
 }
