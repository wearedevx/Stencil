--- conflicted
+++ resolved
@@ -40,12 +40,8 @@
       case .text(let text, _):
         nodes.append(TextNode(text: text))
       case .variable:
-<<<<<<< HEAD
-        let filter = try compileFilter(token.contents, containedIn: token)
+        let filter = try compileResolvable(token.contents, containedIn: token)
         nodes.append(VariableNode(variable: filter, token: token))
-=======
-        nodes.append(VariableNode(variable: try compileResolvable(token.contents)))
->>>>>>> 4f14b4b0
       case .block:
         if let parse_until = parse_until , parse_until(self, token) {
           prependToken(token)
@@ -102,7 +98,7 @@
     if suggestedFilters.isEmpty {
       throw TemplateSyntaxError("Unknown filter '\(name)'.")
     } else {
-      throw TemplateSyntaxError("Unknown filter '\(name)'. Found similar filters: \(suggestedFilters.map({ "'\($0)'" }).joined(separator: ", "))")
+      throw TemplateSyntaxError("Unknown filter '\(name)'. Found similar filters: \(suggestedFilters.map({ "'\($0)'" }).joined(separator: ", ")).")
     }
   }
 
@@ -145,9 +141,15 @@
     return try FilterExpression(token: token, parser: self)
   }
 
+  @available(*, deprecated, message: "Use compileResolvable(_:containedIn:)")
   public func compileResolvable(_ token: String) throws -> Resolvable {
     return try RangeVariable(token, parser: self)
       ?? compileFilter(token)
+  }
+
+  public func compileResolvable(_ token: String, containedIn containingToken: Token) throws -> Resolvable {
+    return try RangeVariable(token, parser: self)
+        ?? compileFilter(token, containedIn: containingToken)
   }
 
 }
