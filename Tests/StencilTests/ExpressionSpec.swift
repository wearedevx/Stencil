--- conflicted
+++ resolved
@@ -97,26 +97,6 @@
         }
       }
 
-<<<<<<< HEAD
-    $0.describe("expression parsing") {
-      $0.it("can parse a variable expression") {
-        let expression = try parser.compileExpression(components: ["value"])
-        try expect(expression.evaluate(context: Context())).to.beFalse()
-        try expect(expression.evaluate(context: Context(dictionary: ["value": true]))).to.beTrue()
-      }
-
-      $0.it("can parse a not expression") {
-        let expression = try parser.compileExpression(components: ["not", "value"])
-        try expect(expression.evaluate(context: Context())).to.beTrue()
-        try expect(expression.evaluate(context: Context(dictionary: ["value": true]))).to.beFalse()
-      }
-
-      $0.describe("and expression") {
-        let expression = try! parser.compileExpression(components: ["lhs", "and", "rhs"])
-
-        $0.it("evaluates to false with lhs false") {
-          try expect(expression.evaluate(context: Context(dictionary: ["lhs": false, "rhs": true]))).to.beFalse()
-=======
       $0.describe("NotExpression") {
         $0.it("returns truthy for positive expressions") {
           let expression = NotExpression(expression: StaticExpression(value: true))
@@ -134,7 +114,6 @@
           let expression = try parseExpression(components: ["value"])
           try expect(expression.evaluate(context: Context())).to.beFalse()
           try expect(expression.evaluate(context: Context(dictionary: ["value": true]))).to.beTrue()
->>>>>>> 9a6ba94d
         }
 
         $0.it("can parse a not expression") {
@@ -150,14 +129,9 @@
             try expect(expression.evaluate(context: Context(dictionary: ["lhs": false, "rhs": true]))).to.beFalse()
           }
 
-<<<<<<< HEAD
-      $0.describe("or expression") {
-        let expression = try! parser.compileExpression(components: ["lhs", "or", "rhs"])
-=======
           $0.it("evaluates to false with rhs false") {
             try expect(expression.evaluate(context: Context(dictionary: ["lhs": true, "rhs": false]))).to.beFalse()
           }
->>>>>>> 9a6ba94d
 
           $0.it("evaluates to false with lhs and rhs false") {
             try expect(expression.evaluate(context: Context(dictionary: ["lhs": false, "rhs": false]))).to.beFalse()
@@ -175,14 +149,9 @@
             try expect(expression.evaluate(context: Context(dictionary: ["lhs": true, "rhs": false]))).to.beTrue()
           }
 
-<<<<<<< HEAD
-      $0.describe("equality expression") {
-        let expression = try! parser.compileExpression(components: ["lhs", "==", "rhs"])
-=======
           $0.it("evaluates to true with rhs true") {
             try expect(expression.evaluate(context: Context(dictionary: ["lhs": false, "rhs": true]))).to.beTrue()
           }
->>>>>>> 9a6ba94d
 
           $0.it("evaluates to true with lhs and rhs true") {
             try expect(expression.evaluate(context: Context(dictionary: ["lhs": true, "rhs": true]))).to.beTrue()
@@ -216,14 +185,9 @@
             try expect(expression.evaluate(context: Context(dictionary: ["lhs": 1, "rhs": 1.1]))).to.beFalse()
           }
 
-<<<<<<< HEAD
-      $0.describe("inequality expression") {
-        let expression = try! parser.compileExpression(components: ["lhs", "!=", "rhs"])
-=======
           $0.it("evaluates to true with booleans") {
             try expect(expression.evaluate(context: Context(dictionary: ["lhs": true, "rhs": true]))).to.beTrue()
           }
->>>>>>> 9a6ba94d
 
           $0.it("evaluates to false with falsy booleans") {
             try expect(expression.evaluate(context: Context(dictionary: ["lhs": true, "rhs": false]))).to.beFalse()
@@ -234,13 +198,8 @@
           }
         }
 
-<<<<<<< HEAD
-      $0.describe("more than expression") {
-        let expression = try! parser.compileExpression(components: ["lhs", ">", "rhs"])
-=======
         $0.describe("inequality expression") {
           let expression = try! parseExpression(components: ["lhs", "!=", "rhs"])
->>>>>>> 9a6ba94d
 
           $0.it("evaluates to true with inequal lhs/rhs") {
             try expect(expression.evaluate(context: Context(dictionary: ["lhs": "a", "rhs": "b"]))).to.beTrue()
@@ -251,13 +210,8 @@
           }
         }
 
-<<<<<<< HEAD
-      $0.describe("more than equal expression") {
-        let expression = try! parser.compileExpression(components: ["lhs", ">=", "rhs"])
-=======
         $0.describe("more than expression") {
           let expression = try! parseExpression(components: ["lhs", ">", "rhs"])
->>>>>>> 9a6ba94d
 
           $0.it("evaluates to true with lhs > rhs") {
             try expect(expression.evaluate(context: Context(dictionary: ["lhs": 5.0, "rhs": 4]))).to.beTrue()
@@ -268,13 +222,8 @@
           }
         }
 
-<<<<<<< HEAD
-      $0.describe("less than expression") {
-        let expression = try! parser.compileExpression(components: ["lhs", "<", "rhs"])
-=======
         $0.describe("more than equal expression") {
           let expression = try! parseExpression(components: ["lhs", ">=", "rhs"])
->>>>>>> 9a6ba94d
 
           $0.it("evaluates to true with lhs == rhs") {
             try expect(expression.evaluate(context: Context(dictionary: ["lhs": 5.0, "rhs": 5]))).to.beTrue()
@@ -285,13 +234,8 @@
           }
         }
 
-<<<<<<< HEAD
-      $0.describe("less than equal expression") {
-        let expression = try! parser.compileExpression(components: ["lhs", "<=", "rhs"])
-=======
         $0.describe("less than expression") {
           let expression = try! parseExpression(components: ["lhs", "<", "rhs"])
->>>>>>> 9a6ba94d
 
           $0.it("evaluates to true with lhs < rhs") {
             try expect(expression.evaluate(context: Context(dictionary: ["lhs": 4, "rhs": 4.5]))).to.beTrue()
@@ -302,13 +246,8 @@
           }
         }
 
-<<<<<<< HEAD
-      $0.describe("multiple expression") {
-        let expression = try! parser.compileExpression(components: ["one", "or", "two", "and", "not", "three"])
-=======
         $0.describe("less than equal expression") {
           let expression = try! parseExpression(components: ["lhs", "<=", "rhs"])
->>>>>>> 9a6ba94d
 
           $0.it("evaluates to true with lhs == rhs") {
             try expect(expression.evaluate(context: Context(dictionary: ["lhs": 5.0, "rhs": 5]))).to.beTrue()
@@ -346,19 +285,6 @@
             try expect(expression.evaluate(context: Context())).to.beFalse()
           }
         }
-<<<<<<< HEAD
-      }
-      
-      $0.describe("in expression") {
-        let expression = try! parser.compileExpression(components: ["lhs", "in", "rhs"])
-        
-        $0.it("evaluates to true when rhs contains lhs") {
-          try expect(expression.evaluate(context: Context(dictionary: ["lhs": 1, "rhs": [1, 2, 3]]))).to.beTrue()
-          try expect(expression.evaluate(context: Context(dictionary: ["lhs": "a", "rhs": ["a", "b", "c"]]))).to.beTrue()
-          try expect(expression.evaluate(context: Context(dictionary: ["lhs": "a", "rhs": "abc"]))).to.beTrue()
-          try expect(expression.evaluate(context: Context(dictionary: ["lhs": 1, "rhs": 1...3]))).to.beTrue()
-          try expect(expression.evaluate(context: Context(dictionary: ["lhs": 1, "rhs": 1..<3]))).to.beTrue()
-=======
 
         $0.describe("in expression") {
           let expression = try! parseExpression(components: ["lhs", "in", "rhs"])
@@ -378,7 +304,6 @@
             try expect(expression.evaluate(context: Context(dictionary: ["lhs": 4, "rhs": 1...3]))).to.beFalse()
             try expect(expression.evaluate(context: Context(dictionary: ["lhs": 3, "rhs": 1..<3]))).to.beFalse()
           }
->>>>>>> 9a6ba94d
         }
 
         $0.describe("sub expression") {
