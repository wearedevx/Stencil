import XCTest
import Spectre
@testable import Stencil
import Foundation

class ForNodeTests: XCTestCase {
  func testForNode() {
    describe("ForNode") {
      let context = Context(dictionary: [
        "items": [1, 2, 3],
        "emptyItems": [Int](),
        "dict": [
          "one": "I",
          "two": "II",
        ],
        "tuples": [(1, 2, 3), (4, 5, 6)]
        ])

      $0.it("renders the given nodes for each item") {
        let nodes: [NodeType] = [VariableNode(variable: "item")]
        let node = ForNode(resolvable: Variable("items"), loopVariables: ["item"], nodes: nodes, emptyNodes: [])
        try expect(try node.render(context)) == "123"
      }

      $0.it("renders the given empty nodes when no items found item") {
        let nodes: [NodeType] = [VariableNode(variable: "item")]
        let emptyNodes: [NodeType] = [TextNode(text: "empty")]
        let node = ForNode(resolvable: Variable("emptyItems"), loopVariables: ["item"], nodes: nodes, emptyNodes: emptyNodes)
        try expect(try node.render(context)) == "empty"
      }

      $0.it("renders a context variable of type Array<Any>") {
        let any_context = Context(dictionary: [
          "items": ([1, 2, 3] as [Any])
          ])

        let nodes: [NodeType] = [VariableNode(variable: "item")]
        let node = ForNode(resolvable: Variable("items"), loopVariables: ["item"], nodes: nodes, emptyNodes: [])
        try expect(try node.render(any_context)) == "123"
      }

      $0.it("renders a context variable of type CountableClosedRange<Int>") {
        let context = Context(dictionary: ["range": 1...3])
        let nodes: [NodeType] = [VariableNode(variable: "item")]
        let node = ForNode(resolvable: Variable("range"), loopVariables: ["item"], nodes: nodes, emptyNodes: [])

        try expect(try node.render(context)) == "123"
      }

      $0.it("renders a context variable of type CountableRange<Int>") {
        let context = Context(dictionary: ["range": 1..<4])
        let nodes: [NodeType] = [VariableNode(variable: "item")]
        let node = ForNode(resolvable: Variable("range"), loopVariables: ["item"], nodes: nodes, emptyNodes: [])

        try expect(try node.render(context)) == "123"
      }

      #if os(OSX)
      $0.it("renders a context variable of type NSArray") {
        let nsarray_context = Context(dictionary: [
          "items": NSArray(array: [1, 2, 3])
          ])

        let nodes: [NodeType] = [VariableNode(variable: "item")]
        let node = ForNode(resolvable: Variable("items"), loopVariables: ["item"], nodes: nodes, emptyNodes: [])
        try expect(try node.render(nsarray_context)) == "123"
      }
      #endif

      $0.it("renders the given nodes while providing if the item is first in the context") {
        let nodes: [NodeType] = [VariableNode(variable: "item"), VariableNode(variable: "forloop.first")]
        let node = ForNode(resolvable: Variable("items"), loopVariables: ["item"], nodes: nodes, emptyNodes: [])
        try expect(try node.render(context)) == "1true2false3false"
      }

      $0.it("renders the given nodes while providing if the item is last in the context") {
        let nodes: [NodeType] = [VariableNode(variable: "item"), VariableNode(variable: "forloop.last")]
        let node = ForNode(resolvable: Variable("items"), loopVariables: ["item"], nodes: nodes, emptyNodes: [])
        try expect(try node.render(context)) == "1false2false3true"
      }

      $0.it("renders the given nodes while providing item counter") {
        let nodes: [NodeType] = [VariableNode(variable: "item"), VariableNode(variable: "forloop.counter")]
        let node = ForNode(resolvable: Variable("items"), loopVariables: ["item"], nodes: nodes, emptyNodes: [])
        try expect(try node.render(context)) == "112233"
      }

      $0.it("renders the given nodes while providing item counter") {
        let nodes: [NodeType] = [VariableNode(variable: "item"), VariableNode(variable: "forloop.counter0")]
        let node = ForNode(resolvable: Variable("items"), loopVariables: ["item"], nodes: nodes, emptyNodes: [])
        try expect(try node.render(context)) == "102132"
      }

      $0.it("renders the given nodes while providing loop length") {
        let nodes: [NodeType] = [VariableNode(variable: "item"), VariableNode(variable: "forloop.length")]
        let node = ForNode(resolvable: Variable("items"), loopVariables: ["item"], nodes: nodes, emptyNodes: [])
        try expect(try node.render(context)) == "132333"
      }

      $0.it("renders the given nodes while filtering items using where expression") {
        let nodes: [NodeType] = [VariableNode(variable: "item"), VariableNode(variable: "forloop.counter")]
<<<<<<< HEAD
        let parser = TokenParser(tokens: [], environment: Environment())
        let `where` = try parser.compileExpression(components: ["item", ">", "1"])
=======
        let `where` = try parseExpression(components: ["item", ">", "1"], tokenParser: TokenParser(tokens: [], environment: Environment()), token: .text(value: "", at: .unknown))
>>>>>>> 9a6ba94d
        let node = ForNode(resolvable: Variable("items"), loopVariables: ["item"], nodes: nodes, emptyNodes: [], where: `where`)
        try expect(try node.render(context)) == "2132"
      }

      $0.it("renders the given empty nodes when all items filtered out with where expression") {
        let nodes: [NodeType] = [VariableNode(variable: "item")]
        let emptyNodes: [NodeType] = [TextNode(text: "empty")]
<<<<<<< HEAD
        let parser = TokenParser(tokens: [], environment: Environment())
        let `where` = try parser.compileExpression(components: ["item", "==", "0"])
=======
        let `where` = try parseExpression(components: ["item", "==", "0"], tokenParser: TokenParser(tokens: [], environment: Environment()), token: .text(value: "", at: .unknown))
>>>>>>> 9a6ba94d
        let node = ForNode(resolvable: Variable("emptyItems"), loopVariables: ["item"], nodes: nodes, emptyNodes: emptyNodes, where: `where`)
        try expect(try node.render(context)) == "empty"
      }

      $0.it("can render a filter with spaces") {
        let templateString = """
        {% for article in ars | default: a, b , articles %}\
        - {{ article.title }} by {{ article.author }}.
        {% endfor %}
        """

        let context = Context(dictionary: [
          "articles": [
            Article(title: "Migrating from OCUnit to XCTest", author: "Kyle Fuller"),
            Article(title: "Memory Management with ARC", author: "Kyle Fuller"),
          ]
          ])

        let template = Template(templateString: templateString)
        let result = try template.render(context)

        try expect(result) == """
        - Migrating from OCUnit to XCTest by Kyle Fuller.
        - Memory Management with ARC by Kyle Fuller.

        """
      }

      $0.context("given array of tuples") {
        $0.it("can iterate over all tuple values") {
          let templateString = """
          {% for first,second,third in tuples %}\
          {{ first }}, {{ second }}, {{ third }}
          {% endfor %}
          """

          let template = Template(templateString: templateString)
          let result = try template.render(context)

          try expect(result) == """
          1, 2, 3
          4, 5, 6

          """
        }

        $0.it("can iterate with less number of variables") {
          let templateString = """
          {% for first,second in tuples %}\
          {{ first }}, {{ second }}
          {% endfor %}
          """

          let template = Template(templateString: templateString)
          let result = try template.render(context)

          try expect(result) == """
          1, 2
          4, 5

          """
        }

        $0.it("can use _ to skip variables") {
          let templateString = """
          {% for first,_,third in tuples %}\
          {{ first }}, {{ third }}
          {% endfor %}
          """

          let template = Template(templateString: templateString)
          let result = try template.render(context)

          try expect(result) == """
          1, 3
          4, 6

          """
        }

        $0.it("throws when number of variables is more than number of tuple values") {
          let templateString = """
          {% for key,value,smth in dict %}
          {% endfor %}
          """

          let template = Template(templateString: templateString)
          try expect(template.render(context)).toThrow()
        }

      }

      $0.it("can iterate over dictionary") {
        let templateString = """
        {% for key, value in dict %}\
        {{ key }}: {{ value }},\
        {% endfor %}
        """

        let template = Template(templateString: templateString)
        let result = try template.render(context)

        try expect(result) == """
        one: I,two: II,
        """
      }

      $0.it("renders supports iterating over dictionary") {
        let nodes: [NodeType] = [
          VariableNode(variable: "key"),
          TextNode(text: ","),
          ]
        let emptyNodes: [NodeType] = [TextNode(text: "empty")]
        let node = ForNode(resolvable: Variable("dict"), loopVariables: ["key"], nodes: nodes, emptyNodes: emptyNodes, where: nil)
        let result = try node.render(context)

        try expect(result) == """
        one,two,
        """
      }

      $0.it("renders supports iterating over dictionary") {
        let nodes: [NodeType] = [
          VariableNode(variable: "key"),
          TextNode(text: "="),
          VariableNode(variable: "value"),
          TextNode(text: ","),
          ]
        let emptyNodes: [NodeType] = [TextNode(text: "empty")]
        let node = ForNode(resolvable: Variable("dict"), loopVariables: ["key", "value"], nodes: nodes, emptyNodes: emptyNodes, where: nil)
        let result = try node.render(context)

        try expect(result) == """
        one=I,two=II,
        """
      }

      $0.it("handles invalid input") {
        let token = Token.block(value: "for i", at: .unknown)
        let parser = TokenParser(tokens: [token], environment: Environment())
        let error = TemplateSyntaxError(reason: "'for' statements should use the syntax: `for <x> in <y> [where <condition>]`.", token: token)
        try expect(try parser.parse()).toThrow(error)
      }

      $0.it("can iterate over struct properties") {
        struct MyStruct {
          let string: String
          let number: Int
        }

        let context = Context(dictionary: [
          "struct": MyStruct(string: "abc", number: 123)
          ])

        let nodes: [NodeType] = [
          VariableNode(variable: "property"),
          TextNode(text: "="),
          VariableNode(variable: "value"),
          TextNode(text: "\n"),
          ]
        let node = ForNode(resolvable: Variable("struct"), loopVariables: ["property", "value"], nodes: nodes, emptyNodes: [])
        let result = try node.render(context)

        try expect(result) == """
        string=abc
        number=123

        """
      }

      $0.it("can iterate tuple items") {
        let context = Context(dictionary: [
          "tuple": (one: 1, two: "dva"),
          ])

        let nodes: [NodeType] = [
          VariableNode(variable: "label"),
          TextNode(text: "="),
          VariableNode(variable: "value"),
          TextNode(text: "\n"),
          ]

        let node = ForNode(resolvable: Variable("tuple"), loopVariables: ["label", "value"], nodes: nodes, emptyNodes: [])
        let result = try node.render(context)

        try expect(result) == """
        one=1
        two=dva

        """
      }

      $0.it("can iterate over class properties") {
        class MyClass {
          var baseString: String
          var baseInt: Int
          init(_ string: String, _ int: Int) {
            baseString = string
            baseInt = int
          }
        }

        class MySubclass: MyClass {
          var childString: String
          init(_ childString: String, _ string: String, _ int: Int) {
            self.childString = childString
            super.init(string, int)
          }
        }

        let context = Context(dictionary: [
          "class": MySubclass("child", "base", 1)
          ])

        let nodes: [NodeType] = [
          VariableNode(variable: "label"),
          TextNode(text: "="),
          VariableNode(variable: "value"),
          TextNode(text: "\n"),
          ]

        let node = ForNode(resolvable: Variable("class"), loopVariables: ["label", "value"], nodes: nodes, emptyNodes: [])
        let result = try node.render(context)

        try expect(result) == """
        childString=child
        baseString=base
        baseInt=1

        """
      }

      $0.it("can iterate in range of variables") {
        let template: Template = "{% for i in 1...j %}{{ i }}{% endfor %}"
        try expect(try template.render(Context(dictionary: ["j": 3]))) == "123"
      }

    }

  }
}

fileprivate struct Article {
  let title: String
  let author: String
}<|MERGE_RESOLUTION|>--- conflicted
+++ resolved
@@ -99,12 +99,7 @@
 
       $0.it("renders the given nodes while filtering items using where expression") {
         let nodes: [NodeType] = [VariableNode(variable: "item"), VariableNode(variable: "forloop.counter")]
-<<<<<<< HEAD
-        let parser = TokenParser(tokens: [], environment: Environment())
-        let `where` = try parser.compileExpression(components: ["item", ">", "1"])
-=======
         let `where` = try parseExpression(components: ["item", ">", "1"], tokenParser: TokenParser(tokens: [], environment: Environment()), token: .text(value: "", at: .unknown))
->>>>>>> 9a6ba94d
         let node = ForNode(resolvable: Variable("items"), loopVariables: ["item"], nodes: nodes, emptyNodes: [], where: `where`)
         try expect(try node.render(context)) == "2132"
       }
@@ -112,12 +107,7 @@
       $0.it("renders the given empty nodes when all items filtered out with where expression") {
         let nodes: [NodeType] = [VariableNode(variable: "item")]
         let emptyNodes: [NodeType] = [TextNode(text: "empty")]
-<<<<<<< HEAD
-        let parser = TokenParser(tokens: [], environment: Environment())
-        let `where` = try parser.compileExpression(components: ["item", "==", "0"])
-=======
         let `where` = try parseExpression(components: ["item", "==", "0"], tokenParser: TokenParser(tokens: [], environment: Environment()), token: .text(value: "", at: .unknown))
->>>>>>> 9a6ba94d
         let node = ForNode(resolvable: Variable("emptyItems"), loopVariables: ["item"], nodes: nodes, emptyNodes: emptyNodes, where: `where`)
         try expect(try node.render(context)) == "empty"
       }
