--- conflicted
+++ resolved
@@ -12,8 +12,11 @@
   [David Jennes](https://github.com/djbe)
   [#215](https://github.com/stencilproject/Stencil/pull/215)
 - Adds support for using spaces in filter expression.  
-  [Ilya Puchka](https://github.com/yonaskolb)
+  [Ilya Puchka](https://github.com/ilyapuchka)
   [#178](https://github.com/stencilproject/Stencil/pull/178)
+- Improvements in error reporting.  
+  [Ilya Puchka](https://github.com/ilyapuchka)
+  [#167](https://github.com/stencilproject/Stencil/pull/167)
 
 ### Bug Fixes
 
@@ -30,10 +33,6 @@
   [Ilya Puchka](https://github.com/ilyapuchka)
   [#152](https://github.com/stencilproject/Stencil/pull/152)
 - The `{% for %}` tag can now iterate over tuples, structures and classes via
-<<<<<<< HEAD
-  their stored properties.
-- Drastic improvements in error reporting
-=======
   their stored properties.  
   [Ilya Puchka](https://github.com/ilyapuchka)
   [#172](https://github.com/stencilproject/Stencil/pull/173)
@@ -64,7 +63,6 @@
 - Now you can construct ranges for loops using `a...b` syntax, i.e. `for i in 1...array.count`.  
   [Ilya Puchka](https://github.com/ilyapuchka)
   [#192](https://github.com/stencilproject/Stencil/pull/192)
->>>>>>> 4f14b4b0
 
 ### Bug Fixes
 
