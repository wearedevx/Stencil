# Stencil Changelog

## Master

### Enhancements

- Added support for resolving superclass properties for not-NSObject subclasses
- The `{% for %}` tag can now iterate over tuples, structures and classes via
  their stored properties.
<<<<<<< HEAD
- Added support for iterating arrays of tuples
=======
- Added `split` filter
- Allow default string filters to be applied to arrays
- Similar filters are suggested when unknown filter is used
- Added `indent` filter
- Allow using new lines inside tags
>>>>>>> 0bc6bd97

### Bug Fixes

- Fixed rendering `{{ block.super }}` with several levels of inheritance
- Fixed checking dictionary values for nil in `default` filter
- Fixed comparing string variables with string literals, in Swift 4 string literals became `Substring` and thus couldn't be directly compared to strings.
- Integer literals now resolve into Int values, not Float


## 0.10.1

### Enhancements

- Add support for Xcode 9.1.

## 0.10.0

### Enhancements

- Adds `counter0` to for loop context allowing you to get the current index of
  the for loop 0 indexed.
- Introduces a new `DictionaryLoader` for loading templates from a Swift
  Dictionary.
- Added `in` expression in if tag for strings and arrays of hashable types
- You can now access the amount of items in a dictionary using the `count`
  property.

### Bug Fixes

- Fixes a potential crash when using the `{% for %}` template tag with the
  incorrect amount of arguments.
- Fixes a potential crash when using incomplete tokens in a template for
  example, `{%%}` or `{{}}`.
- Fixes evaluating nil properties as true


## 0.9.0

### Enhancements

- `for` block now can contain `where` expression to filter array items. For example `{% for item in items where item > 1 %}` is now supported.
- `if` blocks may now contain else if (`elif`) conditions.

  ```html+django
  {% if one or two and not three %}
    one or two but not three
  {% elif four %}
    four
  {% else %}
    not one, two, or four
  {% endif %}
  ```

- `for` block now allows you to iterate over array of tuples or dictionaries.

  ```html+django
  {% for key,value in thing %}
    <li>{{ key }}: {{ value }}</li>
  {% endfor %}
  ```

### Bug Fixes

- You can now use literal filter arguments which contain quotes.
  [#98](https://github.com/kylef/Stencil/pull/98)


## 0.8.0

### Breaking

- It is no longer possible to create `Context` objects. Instead, you can pass a
  dictionary directly to a `Template`s `render` method.

  ```diff
  - try template.render(Context(dictionary: ["name": "Kyle"]))
  + try template.render(["name": "Kyle"])
  ```

- Template loader are no longer passed into a `Context`, instead you will need
  to pass the `Loader` to an `Environment` and create a template from the
  `Environment`.

  ```diff
  let loader = FileSystemLoader(paths: ["templates/"])

  - let template = loader.loadTemplate(name: "index.html")
  - try template.render(Context(dictionary: ["loader": loader]))
  + let environment = Environment(loader: loader)
  + try environment.renderTemplate(name: "index.html")
  ```

- `Loader`s will now throw a `TemplateDoesNotExist` error when a template
  is not found.

- `Namespace` has been removed and replaced by extensions. You can create an
  extension including any custom template tags and filters. A collection of
  extensions can be passed to an `Environment`.

### Enhancements

- `Environment` is a new way to load templates. You can configure an
  environment with custom template filters, tags and loaders and then create a
  template from an environment.

  Environment also provides a convenience method to render a template directly.

- `FileSystemLoader` will now ensure that template paths are within the base
  path. Any template names that try to escape the base path will raise a
  `SuspiciousFileOperation` error.

- New `{% filter %}` tag allowing you to perform a filter across the contents
  of a block.

  ```html+django
  {% filter lowercase %}
    This Text Will Be Lowercased.
  {% endfilter %}
  ```

- You can now use `{{ block.super }}` to render a super block from another `{%
  block %}`.

- `Environment` allows you to provide a custom `Template` subclass, allowing
  new template to use a specific subclass.

- If expressions may now contain filters on variables. For example
  `{% if name|uppercase == "TEST" %}` is now supported.

### Deprecations

- `Template` initialisers have been deprecated in favour of using a template
  loader such as `FileSystemLoader` inside an `Environment`.

- The use of whitespace inside variable filter expression is now deprecated.

  ```diff
  - {{ name | uppercase }}
  + {{ name|uppercase }}
  ```

### Bug Fixes

- Restores compatibility with ARM based platforms such as iOS. Stencil 0.7
  introduced compilation errors due to using the `Float80` type which is not
  available.


## 0.7.1

### Bug Fixes

- Fixes an issue where using `{% if %}` statements which use operators would
  throw a syntax error.


## 0.7.0

### Breaking

- `TemplateLoader` has been renamed to `FileSystemLoader`. The
  `loadTemplate(s)` methods are now throwing and now take labels for the `name`
  and `names` arguments.

- Many internal classes are no longer public. Some APIs were previously
  accessible due to earlier versions of Swift requiring the types to be public
  to be able to test. Now we have access to `@testable` these can correctly be
  private.

- `{% ifnot %}` tag is now deprecated, please use `{% if not %}` instead.

### Enhancements

- Variable lookup now supports introspection of Swift types. You can now lookup
  values of Swift structures and classes inside a Context.

- If tags can now use prefix and infix operators such as `not`, `and`, `or`,
  `==`, `!=`, `>`, `>=`, `<` and `<=`.

    ```html+django
    {% if one or two and not three %}
    ```

- You may now register custom template filters which make use of arguments.
- There is now a `default` filter.

    ```html+django
    Hello {{ name|default:"World" }}
    ```

- There is now a `join` filter.

    ```html+django
    {{ value|join:", " }}
    ```

- `{% for %}` tag now supports filters.

    ```html+django
    {% for user in non_admins|default:admins %}
      {{ user }}
    {% endfor %}
    ```

### Bug Fixes

- Variables (`{{ variable.5 }}`) that reference an array index at an unknown
  index will now resolve to `nil` instead of causing a crash.
  [#72](https://github.com/kylef/Stencil/issues/72)

- Templates can now extend templates that extend other templates.
  [#60](https://github.com/kylef/Stencil/issues/60)

- If comparisons will now treat 0 and below numbers as negative.


## 0.6.0

### Enhancements

- Adds support for Swift 3.0.<|MERGE_RESOLUTION|>--- conflicted
+++ resolved
@@ -7,15 +7,12 @@
 - Added support for resolving superclass properties for not-NSObject subclasses
 - The `{% for %}` tag can now iterate over tuples, structures and classes via
   their stored properties.
-<<<<<<< HEAD
-- Added support for iterating arrays of tuples
-=======
 - Added `split` filter
 - Allow default string filters to be applied to arrays
 - Similar filters are suggested when unknown filter is used
 - Added `indent` filter
 - Allow using new lines inside tags
->>>>>>> 0bc6bd97
+- Added support for iterating arrays of tuples
 
 ### Bug Fixes
 
